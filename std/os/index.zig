const std = @import("../index.zig");
const builtin = @import("builtin");
const Os = builtin.Os;
const is_windows = builtin.os == Os.windows;
const os = this;

pub const windows = @import("windows/index.zig");
pub const darwin = @import("darwin.zig");
<<<<<<< HEAD
pub const linux = @import("linux.zig");
pub const freebsd = @import("freebsd.zig");
pub const posix = switch(builtin.os) {
    Os.linux => linux,
    Os.darwin, Os.macosx, Os.ios => darwin,
    Os.freebsd => freebsd,
=======
pub const linux = @import("linux/index.zig");
pub const zen = @import("zen.zig");
pub const posix = switch(builtin.os) {
    Os.linux => linux,
    Os.macosx, Os.ios => darwin,
    Os.zen => zen,
>>>>>>> 84e952c2
    else => @compileError("Unsupported OS"),
};

pub const ChildProcess = @import("child_process.zig").ChildProcess;
pub const path = @import("path.zig");
pub const File = @import("file.zig").File;

pub const FileMode = switch (builtin.os) {
    Os.windows => void,
    else => u32,
};

pub const default_file_mode = switch (builtin.os) {
    Os.windows => {},
    else => 0o666,
};

pub const page_size = 4 * 1024;

pub const UserInfo = @import("get_user_id.zig").UserInfo;
pub const getUserInfo = @import("get_user_id.zig").getUserInfo;

const windows_util = @import("windows/util.zig");
pub const windowsWaitSingle = windows_util.windowsWaitSingle;
pub const windowsWrite = windows_util.windowsWrite;
pub const windowsIsCygwinPty = windows_util.windowsIsCygwinPty;
pub const windowsOpen = windows_util.windowsOpen;
pub const windowsLoadDll = windows_util.windowsLoadDll;
pub const windowsUnloadDll = windows_util.windowsUnloadDll; 
pub const createWindowsEnvBlock = windows_util.createWindowsEnvBlock;

pub const WindowsWaitError = windows_util.WaitError;
pub const WindowsOpenError = windows_util.OpenError;
pub const WindowsWriteError = windows_util.WriteError;

pub const FileHandle = if (is_windows) windows.HANDLE else i32;

const debug = std.debug;
const assert = debug.assert;

const c = std.c;

const mem = std.mem;
const Allocator = mem.Allocator;

const BufMap = std.BufMap;
const cstr = std.cstr;

const io = std.io;
const base64 = std.base64;
const ArrayList = std.ArrayList;
const Buffer = std.Buffer;
const math = std.math;

/// Fills `buf` with random bytes. If linking against libc, this calls the
/// appropriate OS-specific library call. Otherwise it uses the zig standard
/// library implementation.
pub fn getRandomBytes(buf: []u8) !void {
    switch (builtin.os) {
        Os.linux => while (true) {
            // TODO check libc version and potentially call c.getrandom.
            // See #397
            const err = posix.getErrno(posix.getrandom(buf.ptr, buf.len, 0));
            if (err > 0) {
                switch (err) {
                    posix.EINVAL => unreachable,
                    posix.EFAULT => unreachable,
                    posix.EINTR  => continue,
                    posix.ENOSYS => {
                        const fd = try posixOpenC(c"/dev/urandom", posix.O_RDONLY|posix.O_CLOEXEC, 0);
                        defer close(fd);

                        try posixRead(fd, buf);
                        return;
                    },
                    else => return unexpectedErrorPosix(err),
                }
            }
            return;
        },
        Os.macosx, Os.ios => {
            const fd = try posixOpenC(c"/dev/urandom", posix.O_RDONLY|posix.O_CLOEXEC, 0);
            defer close(fd);

            try posixRead(fd, buf);
        },
        Os.freebsd => {
            freebsd.arc4rand(buf.ptr, buf.len, false);
            return;
        },
        Os.windows => {
            var hCryptProv: windows.HCRYPTPROV = undefined;
            if (windows.CryptAcquireContextA(&hCryptProv, null, null, windows.PROV_RSA_FULL, 0) == 0) {
                const err = windows.GetLastError();
                return switch (err) {
                    else => unexpectedErrorWindows(err),
                };
            }
            defer _ = windows.CryptReleaseContext(hCryptProv, 0);

            if (windows.CryptGenRandom(hCryptProv, windows.DWORD(buf.len), buf.ptr) == 0) {
                const err = windows.GetLastError();
                return switch (err) {
                    else => unexpectedErrorWindows(err),
                };
            }
        },
        else => @compileError("Unsupported OS"),
    }
}

test "os.getRandomBytes" {
    var buf: [50]u8 = undefined;
    try getRandomBytes(buf[0..]);
}

/// Raises a signal in the current kernel thread, ending its execution.
/// If linking against libc, this calls the abort() libc function. Otherwise
/// it uses the zig standard library implementation.
pub fn abort() noreturn {
    @setCold(true);
    if (builtin.link_libc) {
        c.abort();
    }
    switch (builtin.os) {
<<<<<<< HEAD
        Os.linux, Os.darwin, Os.macosx, Os.ios, Os.freebsd => {
=======
        Os.linux, Os.macosx, Os.ios => {
>>>>>>> 84e952c2
            _ = posix.raise(posix.SIGABRT);
            _ = posix.raise(posix.SIGKILL);
            while (true) {}
        },
        Os.windows => {
            if (builtin.mode == builtin.Mode.Debug) {
                @breakpoint();
            }
            windows.ExitProcess(3);
        },
        else => @compileError("Unsupported OS"),
    }
}

/// Exits the program cleanly with the specified status code.
pub fn exit(status: u8) noreturn {
    @setCold(true);
    if (builtin.link_libc) {
        c.exit(status);
    }
    switch (builtin.os) {
<<<<<<< HEAD
        Os.linux, Os.darwin, Os.macosx, Os.ios, Os.freebsd => {
            posix.exit(status)
=======
        Os.linux, Os.macosx, Os.ios => {
            posix.exit(status);
>>>>>>> 84e952c2
        },
        Os.windows => {
            windows.ExitProcess(status);
        },
        else => @compileError("Unsupported OS"),
    }
}

/// Closes the file handle. Keeps trying if it gets interrupted by a signal.
pub fn close(handle: FileHandle) void {
    if (is_windows) {
        windows_util.windowsClose(handle);
    } else {
        while (true) {
            const err = posix.getErrno(posix.close(handle));
            if (err == posix.EINTR) {
                continue;
            } else {
                return;
            }
        }
    }
}

/// Calls POSIX read, and keeps trying if it gets interrupted.
pub fn posixRead(fd: i32, buf: []u8) !void {
    // Linux can return EINVAL when read amount is > 0x7ffff000
    // See https://github.com/zig-lang/zig/pull/743#issuecomment-363158274
    const max_buf_len = 0x7ffff000;

    var index: usize = 0;
    while (index < buf.len) {
        const want_to_read = math.min(buf.len - index, usize(max_buf_len));
        const rc = posix.read(fd, &buf[index], want_to_read);
        const err = posix.getErrno(rc);
        if (err > 0) {
            return switch (err) {
                posix.EINTR => continue,
                posix.EINVAL, posix.EFAULT => unreachable,
                posix.EAGAIN => error.WouldBlock,
                posix.EBADF => error.FileClosed,
                posix.EIO => error.InputOutput,
                posix.EISDIR => error.IsDir,
                posix.ENOBUFS, posix.ENOMEM => error.SystemResources,
                else => unexpectedErrorPosix(err),
            };
        }
        index += rc;
    }
}

pub const PosixWriteError = error {
    WouldBlock,
    FileClosed,
    DestinationAddressRequired,
    DiskQuota,
    FileTooBig,
    InputOutput,
    NoSpaceLeft,
    AccessDenied,
    BrokenPipe,
    Unexpected,
};

/// Calls POSIX write, and keeps trying if it gets interrupted.
pub fn posixWrite(fd: i32, bytes: []const u8) !void {
    // Linux can return EINVAL when write amount is > 0x7ffff000
    // See https://github.com/zig-lang/zig/pull/743#issuecomment-363165856
    const max_bytes_len = 0x7ffff000;

    var index: usize = 0;
    while (index < bytes.len) {
        const amt_to_write = math.min(bytes.len - index, usize(max_bytes_len));
        const rc = posix.write(fd, &bytes[index], amt_to_write);
        const write_err = posix.getErrno(rc);
        if (write_err > 0) {
            return switch (write_err) {
                posix.EINTR  => continue,
                posix.EINVAL, posix.EFAULT => unreachable,
                posix.EAGAIN => PosixWriteError.WouldBlock,
                posix.EBADF => PosixWriteError.FileClosed,
                posix.EDESTADDRREQ => PosixWriteError.DestinationAddressRequired,
                posix.EDQUOT => PosixWriteError.DiskQuota,
                posix.EFBIG  => PosixWriteError.FileTooBig,
                posix.EIO    => PosixWriteError.InputOutput,
                posix.ENOSPC => PosixWriteError.NoSpaceLeft,
                posix.EPERM  => PosixWriteError.AccessDenied,
                posix.EPIPE  => PosixWriteError.BrokenPipe,
                else         => unexpectedErrorPosix(write_err),
            };
        }
        index += rc;
    }
}

pub const PosixOpenError = error {
    OutOfMemory,
    AccessDenied,
    FileTooBig,
    IsDir,
    SymLinkLoop,
    ProcessFdQuotaExceeded,
    NameTooLong,
    SystemFdQuotaExceeded,
    NoDevice,
    PathNotFound,
    SystemResources,
    NoSpaceLeft,
    NotDir,
    PathAlreadyExists,
    Unexpected,
};

/// ::file_path needs to be copied in memory to add a null terminating byte.
/// Calls POSIX open, keeps trying if it gets interrupted, and translates
/// the return value into zig errors.
pub fn posixOpen(allocator: &Allocator, file_path: []const u8, flags: u32, perm: usize) PosixOpenError!i32 {
    const path_with_null = try cstr.addNullByte(allocator, file_path);
    defer allocator.free(path_with_null);

    return posixOpenC(path_with_null.ptr, flags, perm);
}

pub fn posixOpenC(file_path: &const u8, flags: u32, perm: usize) !i32 {
    while (true) {
        const result = posix.open(file_path, flags, perm);
        const err = posix.getErrno(result);
        if (err > 0) {
            switch (err) {
                posix.EINTR => continue,

                posix.EFAULT => unreachable,
                posix.EINVAL => unreachable,
                posix.EACCES => return PosixOpenError.AccessDenied,
                posix.EFBIG, posix.EOVERFLOW => return PosixOpenError.FileTooBig,
                posix.EISDIR => return PosixOpenError.IsDir,
                posix.ELOOP => return PosixOpenError.SymLinkLoop,
                posix.EMFILE => return PosixOpenError.ProcessFdQuotaExceeded,
                posix.ENAMETOOLONG => return PosixOpenError.NameTooLong,
                posix.ENFILE => return PosixOpenError.SystemFdQuotaExceeded,
                posix.ENODEV => return PosixOpenError.NoDevice,
                posix.ENOENT => return PosixOpenError.PathNotFound,
                posix.ENOMEM => return PosixOpenError.SystemResources,
                posix.ENOSPC => return PosixOpenError.NoSpaceLeft,
                posix.ENOTDIR => return PosixOpenError.NotDir,
                posix.EPERM => return PosixOpenError.AccessDenied,
                posix.EEXIST => return PosixOpenError.PathAlreadyExists,
                else => return unexpectedErrorPosix(err),
            }
        }
        return i32(result);
    }
}

pub fn posixDup2(old_fd: i32, new_fd: i32) !void {
    while (true) {
        const err = posix.getErrno(posix.dup2(old_fd, new_fd));
        if (err > 0) {
            return switch (err) {
                posix.EBUSY, posix.EINTR => continue,
                posix.EMFILE => error.ProcessFdQuotaExceeded,
                posix.EINVAL => unreachable,
                else => unexpectedErrorPosix(err),
            };
        }
        return;
    }
}

pub fn createNullDelimitedEnvMap(allocator: &Allocator, env_map: &const BufMap) ![]?&u8 {
    const envp_count = env_map.count();
    const envp_buf = try allocator.alloc(?&u8, envp_count + 1);
    mem.set(?&u8, envp_buf, null);
    errdefer freeNullDelimitedEnvMap(allocator, envp_buf);
    {
        var it = env_map.iterator();
        var i: usize = 0;
        while (it.next()) |pair| : (i += 1) {
            const env_buf = try allocator.alloc(u8, pair.key.len + pair.value.len + 2);
            @memcpy(&env_buf[0], pair.key.ptr, pair.key.len);
            env_buf[pair.key.len] = '=';
            @memcpy(&env_buf[pair.key.len + 1], pair.value.ptr, pair.value.len);
            env_buf[env_buf.len - 1] = 0;

            envp_buf[i] = env_buf.ptr;
        }
        assert(i == envp_count);
    }
    assert(envp_buf[envp_count] == null);
    return envp_buf;
}

pub fn freeNullDelimitedEnvMap(allocator: &Allocator, envp_buf: []?&u8) void {
    for (envp_buf) |env| {
        const env_buf = if (env) |ptr| ptr[0 .. cstr.len(ptr) + 1] else break;
        allocator.free(env_buf);
    }
    allocator.free(envp_buf);
}

/// This function must allocate memory to add a null terminating bytes on path and each arg.
/// It must also convert to KEY=VALUE\0 format for environment variables, and include null
/// pointers after the args and after the environment variables.
/// `argv[0]` is the executable path.
/// This function also uses the PATH environment variable to get the full path to the executable.
pub fn posixExecve(argv: []const []const u8, env_map: &const BufMap,
    allocator: &Allocator) !void
{
    const argv_buf = try allocator.alloc(?&u8, argv.len + 1);
    mem.set(?&u8, argv_buf, null);
    defer {
        for (argv_buf) |arg| {
            const arg_buf = if (arg) |ptr| cstr.toSlice(ptr) else break;
            allocator.free(arg_buf);
        }
        allocator.free(argv_buf);
    }
    for (argv) |arg, i| {
        const arg_buf = try allocator.alloc(u8, arg.len + 1);
        @memcpy(&arg_buf[0], arg.ptr, arg.len);
        arg_buf[arg.len] = 0;

        argv_buf[i] = arg_buf.ptr;
    }
    argv_buf[argv.len] = null;

    const envp_buf = try createNullDelimitedEnvMap(allocator, env_map);
    defer freeNullDelimitedEnvMap(allocator, envp_buf);

    const exe_path = argv[0];
    if (mem.indexOfScalar(u8, exe_path, '/') != null) {
        return posixExecveErrnoToErr(posix.getErrno(posix.execve(??argv_buf[0], argv_buf.ptr, envp_buf.ptr)));
    }

    const PATH = getEnvPosix("PATH") ?? "/usr/local/bin:/bin/:/usr/bin";
    // PATH.len because it is >= the largest search_path
    // +1 for the / to join the search path and exe_path
    // +1 for the null terminating byte
    const path_buf = try allocator.alloc(u8, PATH.len + exe_path.len + 2);
    defer allocator.free(path_buf);
    var it = mem.split(PATH, ":");
    var seen_eacces = false;
    var err: usize = undefined;
    while (it.next()) |search_path| {
        mem.copy(u8, path_buf, search_path);
        path_buf[search_path.len] = '/';
        mem.copy(u8, path_buf[search_path.len + 1 ..], exe_path);
        path_buf[search_path.len + exe_path.len + 1] = 0;
        err = posix.getErrno(posix.execve(path_buf.ptr, argv_buf.ptr, envp_buf.ptr));
        assert(err > 0);
        if (err == posix.EACCES) {
            seen_eacces = true;
        } else if (err != posix.ENOENT) {
            return posixExecveErrnoToErr(err);
        }
    }
    if (seen_eacces) {
        err = posix.EACCES;
    }
    return posixExecveErrnoToErr(err);
}

pub const PosixExecveError = error {
    SystemResources,
    AccessDenied,
    InvalidExe,
    FileSystem,
    IsDir,
    FileNotFound,
    NotDir,
    FileBusy,
    Unexpected,
};

fn posixExecveErrnoToErr(err: usize) PosixExecveError {
    assert(err > 0);
    return switch (err) {
        posix.EFAULT => unreachable,
        posix.E2BIG, posix.EMFILE, posix.ENAMETOOLONG, posix.ENFILE, posix.ENOMEM => error.SystemResources,
        posix.EACCES, posix.EPERM => error.AccessDenied,
        posix.EINVAL, posix.ENOEXEC => error.InvalidExe,
        posix.EIO, posix.ELOOP => error.FileSystem,
        posix.EISDIR => error.IsDir,
        posix.ENOENT => error.FileNotFound,
        posix.ENOTDIR => error.NotDir,
        posix.ETXTBSY => error.FileBusy,
        else => unexpectedErrorPosix(err),
    };
}

pub var posix_environ_raw: []&u8 = undefined;

/// Caller must free result when done.
pub fn getEnvMap(allocator: &Allocator) !BufMap {
    var result = BufMap.init(allocator);
    errdefer result.deinit();

    if (is_windows) {
        const ptr = windows.GetEnvironmentStringsA() ?? return error.OutOfMemory;
        defer assert(windows.FreeEnvironmentStringsA(ptr) != 0);

        var i: usize = 0;
        while (true) {
            if (ptr[i] == 0)
                return result;

            const key_start = i;

            while (ptr[i] != 0 and ptr[i] != '=') : (i += 1) {}
            const key = ptr[key_start..i];

            if (ptr[i] == '=') i += 1;

            const value_start = i;
            while (ptr[i] != 0) : (i += 1) {}
            const value = ptr[value_start..i];

            i += 1; // skip over null byte

            try result.set(key, value);
        }
    } else {
        for (posix_environ_raw) |ptr| {
            var line_i: usize = 0;
            while (ptr[line_i] != 0 and ptr[line_i] != '=') : (line_i += 1) {}
            const key = ptr[0..line_i];

            var end_i: usize = line_i;
            while (ptr[end_i] != 0) : (end_i += 1) {}
            const value = ptr[line_i + 1..end_i];

            try result.set(key, value);
        }
        return result;
    }
}

pub fn getEnvPosix(key: []const u8) ?[]const u8 {
    for (posix_environ_raw) |ptr| {
        var line_i: usize = 0;
        while (ptr[line_i] != 0 and ptr[line_i] != '=') : (line_i += 1) {}
        const this_key = ptr[0..line_i];
        if (!mem.eql(u8, key, this_key))
            continue;

        var end_i: usize = line_i;
        while (ptr[end_i] != 0) : (end_i += 1) {}
        const this_value = ptr[line_i + 1..end_i];

        return this_value;
    }
    return null;
}

/// Caller must free returned memory.
pub fn getEnvVarOwned(allocator: &mem.Allocator, key: []const u8) ![]u8 {
    if (is_windows) {
        const key_with_null = try cstr.addNullByte(allocator, key);
        defer allocator.free(key_with_null);

        var buf = try allocator.alloc(u8, 256);
        errdefer allocator.free(buf);

        while (true) {
            const windows_buf_len = try math.cast(windows.DWORD, buf.len);
            const result = windows.GetEnvironmentVariableA(key_with_null.ptr, buf.ptr, windows_buf_len);

            if (result == 0) {
                const err = windows.GetLastError();
                return switch (err) {
                    windows.ERROR.ENVVAR_NOT_FOUND => error.EnvironmentVariableNotFound,
                    else => unexpectedErrorWindows(err),
                };
            }

            if (result > buf.len) {
                buf = try allocator.realloc(u8, buf, result);
                continue;
            }

            return allocator.shrink(u8, buf, result);
        }
    } else {
        const result = getEnvPosix(key) ?? return error.EnvironmentVariableNotFound;
        return mem.dupe(allocator, u8, result);
    }
}

/// Caller must free the returned memory.
pub fn getCwd(allocator: &Allocator) ![]u8 {
    switch (builtin.os) {
        Os.windows => {
            var buf = try allocator.alloc(u8, 256);
            errdefer allocator.free(buf);

            while (true) {
                const result = windows.GetCurrentDirectoryA(windows.WORD(buf.len), buf.ptr);

                if (result == 0) {
                    const err = windows.GetLastError();
                    return switch (err) {
                        else => unexpectedErrorWindows(err),
                    };
                }

                if (result > buf.len) {
                    buf = try allocator.realloc(u8, buf, result);
                    continue;
                }

                return allocator.shrink(u8, buf, result);
            }
        },
        else => {
            var buf = try allocator.alloc(u8, 1024);
            errdefer allocator.free(buf);
            while (true) {
                const err = posix.getErrno(posix.getcwd(buf.ptr, buf.len));
                if (err == posix.ERANGE) {
                    buf = try allocator.realloc(u8, buf, buf.len * 2);
                    continue;
                } else if (err > 0) {
                    return unexpectedErrorPosix(err);
                }

                return allocator.shrink(u8, buf, cstr.len(buf.ptr));
            }
        },
    }
}

test "os.getCwd" {
    // at least call it so it gets compiled
    _ = getCwd(debug.global_allocator);
}

pub const SymLinkError = PosixSymLinkError || WindowsSymLinkError;

pub fn symLink(allocator: &Allocator, existing_path: []const u8, new_path: []const u8) SymLinkError!void {
    if (is_windows) {
        return symLinkWindows(allocator, existing_path, new_path);
    } else {
        return symLinkPosix(allocator, existing_path, new_path);
    }
}

pub const WindowsSymLinkError = error {
    OutOfMemory,
    Unexpected,
};

pub fn symLinkWindows(allocator: &Allocator, existing_path: []const u8, new_path: []const u8) WindowsSymLinkError!void {
    const existing_with_null = try cstr.addNullByte(allocator, existing_path);
    defer allocator.free(existing_with_null);
    const new_with_null = try cstr.addNullByte(allocator, new_path);
    defer allocator.free(new_with_null);

    if (windows.CreateSymbolicLinkA(existing_with_null.ptr, new_with_null.ptr, 0) == 0) {
        const err = windows.GetLastError();
        return switch (err) {
            else => unexpectedErrorWindows(err),
        };
    }
}

pub const PosixSymLinkError = error {
    OutOfMemory,
    AccessDenied,
    DiskQuota,
    PathAlreadyExists,
    FileSystem,
    SymLinkLoop,
    NameTooLong,
    FileNotFound,
    SystemResources,
    NoSpaceLeft,
    ReadOnlyFileSystem,
    NotDir,
    Unexpected,
};

pub fn symLinkPosix(allocator: &Allocator, existing_path: []const u8, new_path: []const u8) PosixSymLinkError!void {
    const full_buf = try allocator.alloc(u8, existing_path.len + new_path.len + 2);
    defer allocator.free(full_buf);

    const existing_buf = full_buf;
    mem.copy(u8, existing_buf, existing_path);
    existing_buf[existing_path.len] = 0;

    const new_buf = full_buf[existing_path.len + 1..];
    mem.copy(u8, new_buf, new_path);
    new_buf[new_path.len] = 0;

    const err = posix.getErrno(posix.symlink(existing_buf.ptr, new_buf.ptr));
    if (err > 0) {
        return switch (err) {
            posix.EFAULT, posix.EINVAL => unreachable,
            posix.EACCES, posix.EPERM => error.AccessDenied,
            posix.EDQUOT => error.DiskQuota,
            posix.EEXIST => error.PathAlreadyExists,
            posix.EIO => error.FileSystem,
            posix.ELOOP => error.SymLinkLoop,
            posix.ENAMETOOLONG => error.NameTooLong,
            posix.ENOENT => error.FileNotFound,
            posix.ENOTDIR => error.NotDir,
            posix.ENOMEM => error.SystemResources,
            posix.ENOSPC => error.NoSpaceLeft,
            posix.EROFS => error.ReadOnlyFileSystem,
            else => unexpectedErrorPosix(err),
        };
    }
}

// here we replace the standard +/ with -_ so that it can be used in a file name
const b64_fs_encoder = base64.Base64Encoder.init(
    "ABCDEFGHIJKLMNOPQRSTUVWXYZabcdefghijklmnopqrstuvwxyz0123456789-_",
    base64.standard_pad_char);

pub fn atomicSymLink(allocator: &Allocator, existing_path: []const u8, new_path: []const u8) !void {
    if (symLink(allocator, existing_path, new_path)) {
        return;
    } else |err| switch (err) {
        error.PathAlreadyExists => {},
        else => return err, // TODO zig should know this set does not include PathAlreadyExists
    }

    const dirname = os.path.dirname(new_path);

    var rand_buf: [12]u8 = undefined;
    const tmp_path = try allocator.alloc(u8, dirname.len + 1 + base64.Base64Encoder.calcSize(rand_buf.len));
    defer allocator.free(tmp_path);
    mem.copy(u8, tmp_path[0..], dirname);
    tmp_path[dirname.len] = os.path.sep;
    while (true) {
        try getRandomBytes(rand_buf[0..]);
        b64_fs_encoder.encode(tmp_path[dirname.len + 1 ..], rand_buf);

        if (symLink(allocator, existing_path, tmp_path)) {
            return rename(allocator, tmp_path, new_path);
        } else |err| switch (err) {
            error.PathAlreadyExists => continue,
            else => return err, // TODO zig should know this set does not include PathAlreadyExists
        }
    }

}

pub fn deleteFile(allocator: &Allocator, file_path: []const u8) !void {
    if (builtin.os == Os.windows) {
        return deleteFileWindows(allocator, file_path);
    } else {
        return deleteFilePosix(allocator, file_path);
    }
}

pub fn deleteFileWindows(allocator: &Allocator, file_path: []const u8) !void {
    const buf = try allocator.alloc(u8, file_path.len + 1);
    defer allocator.free(buf);

    mem.copy(u8, buf, file_path);
    buf[file_path.len] = 0;

    if (windows.DeleteFileA(buf.ptr) == 0) {
        const err = windows.GetLastError();
        return switch (err) {
            windows.ERROR.FILE_NOT_FOUND => error.FileNotFound,
            windows.ERROR.ACCESS_DENIED => error.AccessDenied,
            windows.ERROR.FILENAME_EXCED_RANGE, windows.ERROR.INVALID_PARAMETER => error.NameTooLong,
            else => unexpectedErrorWindows(err),
        };
    }
}

pub fn deleteFilePosix(allocator: &Allocator, file_path: []const u8) !void {
    const buf = try allocator.alloc(u8, file_path.len + 1);
    defer allocator.free(buf);

    mem.copy(u8, buf, file_path);
    buf[file_path.len] = 0;

    const err = posix.getErrno(posix.unlink(buf.ptr));
    if (err > 0) {
        return switch (err) {
            posix.EACCES, posix.EPERM => error.AccessDenied,
            posix.EBUSY => error.FileBusy,
            posix.EFAULT, posix.EINVAL => unreachable,
            posix.EIO => error.FileSystem,
            posix.EISDIR => error.IsDir,
            posix.ELOOP => error.SymLinkLoop,
            posix.ENAMETOOLONG => error.NameTooLong,
            posix.ENOENT => error.FileNotFound,
            posix.ENOTDIR => error.NotDir,
            posix.ENOMEM => error.SystemResources,
            posix.EROFS => error.ReadOnlyFileSystem,
            else => unexpectedErrorPosix(err),
        };
    }
}

/// Guaranteed to be atomic. However until https://patchwork.kernel.org/patch/9636735/ is
/// merged and readily available,
/// there is a possibility of power loss or application termination leaving temporary files present
/// in the same directory as dest_path.
/// Destination file will have the same mode as the source file.
pub fn copyFile(allocator: &Allocator, source_path: []const u8, dest_path: []const u8) !void {
    var in_file = try os.File.openRead(allocator, source_path);
    defer in_file.close();

    const mode = try in_file.mode();

    var atomic_file = try AtomicFile.init(allocator, dest_path, mode);
    defer atomic_file.deinit();

    var buf: [page_size]u8 = undefined;
    while (true) {
        const amt = try in_file.read(buf[0..]);
        try atomic_file.file.write(buf[0..amt]);
        if (amt != buf.len) {
            return atomic_file.finish();
        }
    }
}

/// Guaranteed to be atomic. However until https://patchwork.kernel.org/patch/9636735/ is
/// merged and readily available,
/// there is a possibility of power loss or application termination leaving temporary files present
pub fn copyFileMode(allocator: &Allocator, source_path: []const u8, dest_path: []const u8, mode: FileMode) !void {
    var in_file = try os.File.openRead(allocator, source_path);
    defer in_file.close();

    var atomic_file = try AtomicFile.init(allocator, dest_path, mode);
    defer atomic_file.deinit();

    var buf: [page_size]u8 = undefined;
    while (true) {
        const amt = try in_file.read(buf[0..]);
        try atomic_file.file.write(buf[0..amt]);
        if (amt != buf.len) {
            return atomic_file.finish();
        }
    }
}

pub const AtomicFile = struct {
    allocator: &Allocator,
    file: os.File,
    tmp_path: []u8,
    dest_path: []const u8,
    finished: bool,

    /// dest_path must remain valid for the lifetime of AtomicFile
    /// call finish to atomically replace dest_path with contents
    pub fn init(allocator: &Allocator, dest_path: []const u8, mode: FileMode) !AtomicFile {
        const dirname = os.path.dirname(dest_path);

        var rand_buf: [12]u8 = undefined;
        const tmp_path = try allocator.alloc(u8, dirname.len + 1 + base64.Base64Encoder.calcSize(rand_buf.len));
        errdefer allocator.free(tmp_path);
        mem.copy(u8, tmp_path[0..], dirname);
        tmp_path[dirname.len] = os.path.sep;

        while (true) {
            try getRandomBytes(rand_buf[0..]);
            b64_fs_encoder.encode(tmp_path[dirname.len + 1 ..], rand_buf);

            const file = os.File.openWriteNoClobber(allocator, tmp_path, mode) catch |err| switch (err) {
                error.PathAlreadyExists => continue,
                // TODO zig should figure out that this error set does not include PathAlreadyExists since
                // it is handled in the above switch
                else => return err,
            };

            return AtomicFile {
                .allocator = allocator,
                .file = file,
                .tmp_path = tmp_path,
                .dest_path = dest_path,
                .finished = false,
            };
        }
    }

    /// always call deinit, even after successful finish()
    pub fn deinit(self: &AtomicFile) void {
        if (!self.finished) {
            self.file.close();
            deleteFile(self.allocator, self.tmp_path) catch {};
            self.allocator.free(self.tmp_path);
            self.finished = true;
        }
    }

    pub fn finish(self: &AtomicFile) !void {
        assert(!self.finished);
        self.file.close();
        try rename(self.allocator, self.tmp_path, self.dest_path);
        self.allocator.free(self.tmp_path);
        self.finished = true;
    }
};

pub fn rename(allocator: &Allocator, old_path: []const u8, new_path: []const u8) !void {
    const full_buf = try allocator.alloc(u8, old_path.len + new_path.len + 2);
    defer allocator.free(full_buf);

    const old_buf = full_buf;
    mem.copy(u8, old_buf, old_path);
    old_buf[old_path.len] = 0;

    const new_buf = full_buf[old_path.len + 1..];
    mem.copy(u8, new_buf, new_path);
    new_buf[new_path.len] = 0;

    if (is_windows) {
        const flags = windows.MOVEFILE_REPLACE_EXISTING|windows.MOVEFILE_WRITE_THROUGH;
        if (windows.MoveFileExA(old_buf.ptr, new_buf.ptr, flags) == 0) {
            const err = windows.GetLastError();
            return switch (err) {
                else => unexpectedErrorWindows(err),
            };
        }
    } else {
        const err = posix.getErrno(posix.rename(old_buf.ptr, new_buf.ptr));
        if (err > 0) {
            return switch (err) {
                posix.EACCES, posix.EPERM => error.AccessDenied,
                posix.EBUSY => error.FileBusy,
                posix.EDQUOT => error.DiskQuota,
                posix.EFAULT, posix.EINVAL => unreachable,
                posix.EISDIR => error.IsDir,
                posix.ELOOP => error.SymLinkLoop,
                posix.EMLINK => error.LinkQuotaExceeded,
                posix.ENAMETOOLONG => error.NameTooLong,
                posix.ENOENT => error.FileNotFound,
                posix.ENOTDIR => error.NotDir,
                posix.ENOMEM => error.SystemResources,
                posix.ENOSPC => error.NoSpaceLeft,
                posix.EEXIST, posix.ENOTEMPTY => error.PathAlreadyExists,
                posix.EROFS => error.ReadOnlyFileSystem,
                posix.EXDEV => error.RenameAcrossMountPoints,
                else => unexpectedErrorPosix(err),
            };
        }
    }
}

pub fn makeDir(allocator: &Allocator, dir_path: []const u8) !void {
    if (is_windows) {
        return makeDirWindows(allocator, dir_path);
    } else {
        return makeDirPosix(allocator, dir_path);
    }
}

pub fn makeDirWindows(allocator: &Allocator, dir_path: []const u8) !void {
    const path_buf = try cstr.addNullByte(allocator, dir_path);
    defer allocator.free(path_buf);

    if (windows.CreateDirectoryA(path_buf.ptr, null) == 0) {
        const err = windows.GetLastError();
        return switch (err) {
            windows.ERROR.ALREADY_EXISTS => error.PathAlreadyExists,
            windows.ERROR.PATH_NOT_FOUND => error.FileNotFound,
            else => unexpectedErrorWindows(err),
        };
    }
}

pub fn makeDirPosix(allocator: &Allocator, dir_path: []const u8) !void {
    const path_buf = try cstr.addNullByte(allocator, dir_path);
    defer allocator.free(path_buf);

    const err = posix.getErrno(posix.mkdir(path_buf.ptr, 0o755));
    if (err > 0) {
        return switch (err) {
            posix.EACCES, posix.EPERM => error.AccessDenied,
            posix.EDQUOT => error.DiskQuota,
            posix.EEXIST => error.PathAlreadyExists,
            posix.EFAULT => unreachable,
            posix.ELOOP => error.SymLinkLoop,
            posix.EMLINK => error.LinkQuotaExceeded,
            posix.ENAMETOOLONG => error.NameTooLong,
            posix.ENOENT => error.FileNotFound,
            posix.ENOMEM => error.SystemResources,
            posix.ENOSPC => error.NoSpaceLeft,
            posix.ENOTDIR => error.NotDir,
            posix.EROFS => error.ReadOnlyFileSystem,
            else => unexpectedErrorPosix(err),
        };
    }
}

/// Calls makeDir recursively to make an entire path. Returns success if the path
/// already exists and is a directory.
pub fn makePath(allocator: &Allocator, full_path: []const u8) !void {
    const resolved_path = try path.resolve(allocator, full_path);
    defer allocator.free(resolved_path);

    var end_index: usize = resolved_path.len;
    while (true) {
        makeDir(allocator, resolved_path[0..end_index]) catch |err| {
            if (err == error.PathAlreadyExists) {
                // TODO stat the file and return an error if it's not a directory
                // this is important because otherwise a dangling symlink
                // could cause an infinite loop
                if (end_index == resolved_path.len)
                    return;
            } else if (err == error.FileNotFound) {
                // march end_index backward until next path component
                while (true) {
                    end_index -= 1;
                    if (os.path.isSep(resolved_path[end_index]))
                        break;
                }
                continue;
            } else {
                return err;
            }
        };
        if (end_index == resolved_path.len)
            return;
        // march end_index forward until next path component
        while (true) {
            end_index += 1;
            if (end_index == resolved_path.len or os.path.isSep(resolved_path[end_index]))
                break;
        }
    }
}

/// Returns ::error.DirNotEmpty if the directory is not empty.
/// To delete a directory recursively, see ::deleteTree
pub fn deleteDir(allocator: &Allocator, dir_path: []const u8) !void {
    const path_buf = try allocator.alloc(u8, dir_path.len + 1);
    defer allocator.free(path_buf);

    mem.copy(u8, path_buf, dir_path);
    path_buf[dir_path.len] = 0;

    const err = posix.getErrno(posix.rmdir(path_buf.ptr));
    if (err > 0) {
        return switch (err) {
            posix.EACCES, posix.EPERM => error.AccessDenied,
            posix.EBUSY => error.FileBusy,
            posix.EFAULT, posix.EINVAL => unreachable,
            posix.ELOOP => error.SymLinkLoop,
            posix.ENAMETOOLONG => error.NameTooLong,
            posix.ENOENT => error.FileNotFound,
            posix.ENOMEM => error.SystemResources,
            posix.ENOTDIR => error.NotDir,
            posix.EEXIST, posix.ENOTEMPTY => error.DirNotEmpty,
            posix.EROFS => error.ReadOnlyFileSystem,
            else => unexpectedErrorPosix(err),
        };
    }
}

/// Whether ::full_path describes a symlink, file, or directory, this function
/// removes it. If it cannot be removed because it is a non-empty directory,
/// this function recursively removes its entries and then tries again.
// TODO non-recursive implementation
const DeleteTreeError = error {
    OutOfMemory,
    AccessDenied,
    FileTooBig,
    IsDir,
    SymLinkLoop,
    ProcessFdQuotaExceeded,
    NameTooLong,
    SystemFdQuotaExceeded,
    NoDevice,
    PathNotFound,
    SystemResources,
    NoSpaceLeft,
    PathAlreadyExists,
    ReadOnlyFileSystem,
    NotDir,
    FileNotFound,
    FileSystem,
    FileBusy,
    DirNotEmpty,
    Unexpected,
};
pub fn deleteTree(allocator: &Allocator, full_path: []const u8) DeleteTreeError!void {
    start_over: while (true) {
        // First, try deleting the item as a file. This way we don't follow sym links.
        if (deleteFile(allocator, full_path)) {
            return;
        } else |err| switch (err) {
            error.FileNotFound => return,
            error.IsDir => {},

            error.OutOfMemory,
            error.AccessDenied,
            error.SymLinkLoop,
            error.NameTooLong,
            error.SystemResources,
            error.ReadOnlyFileSystem,
            error.NotDir,
            error.FileSystem,
            error.FileBusy,
            error.Unexpected
                => return err,
        }
        {
            var dir = Dir.open(allocator, full_path) catch |err| switch (err) {
                error.NotDir => continue :start_over,

                error.OutOfMemory,
                error.AccessDenied,
                error.FileTooBig,
                error.IsDir,
                error.SymLinkLoop,
                error.ProcessFdQuotaExceeded,
                error.NameTooLong,
                error.SystemFdQuotaExceeded,
                error.NoDevice,
                error.PathNotFound,
                error.SystemResources,
                error.NoSpaceLeft,
                error.PathAlreadyExists,
                error.Unexpected
                    => return err,
            };
            defer dir.close();

            var full_entry_buf = ArrayList(u8).init(allocator);
            defer full_entry_buf.deinit();

            while (try dir.next()) |entry| {
                try full_entry_buf.resize(full_path.len + entry.name.len + 1);
                const full_entry_path = full_entry_buf.toSlice();
                mem.copy(u8, full_entry_path, full_path);
                full_entry_path[full_path.len] = '/';
                mem.copy(u8, full_entry_path[full_path.len + 1..], entry.name);

                try deleteTree(allocator, full_entry_path);
            }
        }
        return deleteDir(allocator, full_path);
    }
}

pub const Dir = struct {
    // See man getdents
    fd: i32,
    allocator: &Allocator,
    buf: []u8,
    index: usize,
    end_index: usize,

    const LinuxEntry = extern struct {
        d_ino: usize,
        d_off: usize,
        d_reclen: u16,
        d_name: u8, // field address is the address of first byte of name
    };

    pub const Entry = struct {
        name: []const u8,
        kind: Kind,

        pub const Kind = enum {
            BlockDevice,
            CharacterDevice,
            Directory,
            NamedPipe,
            SymLink,
            File,
            UnixDomainSocket,
            Unknown,
        };
    };

    pub fn open(allocator: &Allocator, dir_path: []const u8) !Dir {
        const fd = try posixOpen(allocator, dir_path, posix.O_RDONLY|posix.O_DIRECTORY|posix.O_CLOEXEC, 0);
        return Dir {
            .allocator = allocator,
            .fd = fd,
            .index = 0,
            .end_index = 0,
            .buf = []u8{},
        };
    }

    pub fn close(self: &Dir) void {
        self.allocator.free(self.buf);
        os.close(self.fd);
    }

    /// Memory such as file names referenced in this returned entry becomes invalid
    /// with subsequent calls to next, as well as when this ::Dir is deinitialized.
    pub fn next(self: &Dir) !?Entry {
        start_over: while (true) {
            if (self.index >= self.end_index) {
                if (self.buf.len == 0) {
                    self.buf = try self.allocator.alloc(u8, page_size);
                }

                while (true) {
                    const result = posix.getdents(self.fd, self.buf.ptr, self.buf.len);
                    const err = linux.getErrno(result);
                    if (err > 0) {
                        switch (err) {
                            posix.EBADF, posix.EFAULT, posix.ENOTDIR => unreachable,
                            posix.EINVAL => {
                                self.buf = try self.allocator.realloc(u8, self.buf, self.buf.len * 2);
                                continue;
                            },
                            else => return unexpectedErrorPosix(err),
                        }
                    }
                    if (result == 0)
                        return null;
                    self.index = 0;
                    self.end_index = result;
                    break;
                }
            }
            const linux_entry = @ptrCast(& align(1) LinuxEntry, &self.buf[self.index]);
            const next_index = self.index + linux_entry.d_reclen;
            self.index = next_index;

            const name = cstr.toSlice(&linux_entry.d_name);

            // skip . and .. entries
            if (mem.eql(u8, name, ".") or mem.eql(u8, name, "..")) {
                continue :start_over;
            }

            const type_char = self.buf[next_index - 1];
            const entry_kind = switch (type_char) {
                posix.DT_BLK => Entry.Kind.BlockDevice,
                posix.DT_CHR => Entry.Kind.CharacterDevice,
                posix.DT_DIR => Entry.Kind.Directory,
                posix.DT_FIFO => Entry.Kind.NamedPipe,
                posix.DT_LNK => Entry.Kind.SymLink,
                posix.DT_REG => Entry.Kind.File,
                posix.DT_SOCK => Entry.Kind.UnixDomainSocket,
                else => Entry.Kind.Unknown,
            };
            return Entry {
                .name = name,
                .kind = entry_kind,
            };
        }
    }
};

pub fn changeCurDir(allocator: &Allocator, dir_path: []const u8) !void {
    const path_buf = try allocator.alloc(u8, dir_path.len + 1);
    defer allocator.free(path_buf);

    mem.copy(u8, path_buf, dir_path);
    path_buf[dir_path.len] = 0;

    const err = posix.getErrno(posix.chdir(path_buf.ptr));
    if (err > 0) {
        return switch (err) {
            posix.EACCES => error.AccessDenied,
            posix.EFAULT => unreachable,
            posix.EIO => error.FileSystem,
            posix.ELOOP => error.SymLinkLoop,
            posix.ENAMETOOLONG => error.NameTooLong,
            posix.ENOENT => error.FileNotFound,
            posix.ENOMEM => error.SystemResources,
            posix.ENOTDIR => error.NotDir,
            else => unexpectedErrorPosix(err),
        };
    }
}

/// Read value of a symbolic link.
pub fn readLink(allocator: &Allocator, pathname: []const u8) ![]u8 {
    const path_buf = try allocator.alloc(u8, pathname.len + 1);
    defer allocator.free(path_buf);

    mem.copy(u8, path_buf, pathname);
    path_buf[pathname.len] = 0;

    var result_buf = try allocator.alloc(u8, 1024);
    errdefer allocator.free(result_buf);
    while (true) {
        const ret_val = posix.readlink(path_buf.ptr, result_buf.ptr, result_buf.len);
        const err = posix.getErrno(ret_val);
        if (err > 0) {
            return switch (err) {
                posix.EACCES => error.AccessDenied,
                posix.EFAULT, posix.EINVAL => unreachable,
                posix.EIO => error.FileSystem,
                posix.ELOOP => error.SymLinkLoop,
                posix.ENAMETOOLONG => error.NameTooLong,
                posix.ENOENT => error.FileNotFound,
                posix.ENOMEM => error.SystemResources,
                posix.ENOTDIR => error.NotDir,
                else => unexpectedErrorPosix(err),
            };
        }
        if (ret_val == result_buf.len) {
            result_buf = try allocator.realloc(u8, result_buf, result_buf.len * 2);
            continue;
        }
        return allocator.shrink(u8, result_buf, ret_val);
    }
}

pub fn sleep(seconds: usize, nanoseconds: usize) void {
    switch(builtin.os) {
<<<<<<< HEAD
        Os.linux, Os.darwin, Os.macosx, Os.ios, Os.freebsd => {
=======
        Os.linux, Os.macosx, Os.ios => {
>>>>>>> 84e952c2
            posixSleep(u63(seconds), u63(nanoseconds));
        },
        Os.windows => {
            const milliseconds = seconds * 1000 + nanoseconds / 1000000;
            windows.Sleep(windows.DWORD(milliseconds));
        },
        else => @compileError("Unsupported OS"),
    }
}

const u63 = @IntType(false, 63);
pub fn posixSleep(seconds: u63, nanoseconds: u63) void {
    var req = posix.timespec {
        .tv_sec = seconds,
        .tv_nsec = nanoseconds,
    };
    var rem: posix.timespec = undefined;
    while (true) {
        const ret_val = posix.nanosleep(&req, &rem);
        const err = posix.getErrno(ret_val);
        if (err == 0) return;
        switch (err) {
            posix.EFAULT => unreachable,
            posix.EINVAL => {
                // Sometimes Darwin returns EINVAL for no reason.
                // We treat it as a spurious wakeup.
                return;
            },
            posix.EINTR => {
                req = rem;
                continue;
            },
            else => return,
        }
    }
}

test "os.sleep" {
    sleep(0, 1);
}

pub fn posix_setuid(uid: u32) !void {
    const err = posix.getErrno(posix.setuid(uid));
    if (err == 0) return;
    return switch (err) {
        posix.EAGAIN => error.ResourceLimitReached,
        posix.EINVAL => error.InvalidUserId,
        posix.EPERM => error.PermissionDenied,
        else => unexpectedErrorPosix(err),
    };
}

pub fn posix_setreuid(ruid: u32, euid: u32) !void {
    const err = posix.getErrno(posix.setreuid(ruid, euid));
    if (err == 0) return;
    return switch (err) {
        posix.EAGAIN => error.ResourceLimitReached,
        posix.EINVAL => error.InvalidUserId,
        posix.EPERM => error.PermissionDenied,
        else => unexpectedErrorPosix(err),
    };
}

pub fn posix_setgid(gid: u32) !void {
    const err = posix.getErrno(posix.setgid(gid));
    if (err == 0) return;
    return switch (err) {
        posix.EAGAIN => error.ResourceLimitReached,
        posix.EINVAL => error.InvalidUserId,
        posix.EPERM => error.PermissionDenied,
        else => unexpectedErrorPosix(err),
    };
}

pub fn posix_setregid(rgid: u32, egid: u32) !void {
    const err = posix.getErrno(posix.setregid(rgid, egid));
    if (err == 0) return;
    return switch (err) {
        posix.EAGAIN => error.ResourceLimitReached,
        posix.EINVAL => error.InvalidUserId,
        posix.EPERM => error.PermissionDenied,
        else => unexpectedErrorPosix(err),
    };
}

pub const WindowsGetStdHandleErrs = error {
    NoStdHandles,
    Unexpected,
};

pub fn windowsGetStdHandle(handle_id: windows.DWORD) WindowsGetStdHandleErrs!windows.HANDLE {
    if (windows.GetStdHandle(handle_id)) |handle| {
        if (handle == windows.INVALID_HANDLE_VALUE) {
            const err = windows.GetLastError();
            return switch (err) {
                else => os.unexpectedErrorWindows(err),
            };
        }
        return handle;
    } else {
        return error.NoStdHandles;
    }
}

pub const ArgIteratorPosix = struct {
    index: usize,
    count: usize,

    pub fn init() ArgIteratorPosix {
        return ArgIteratorPosix {
            .index = 0,
            .count = raw.len,
        };
    }

    pub fn next(self: &ArgIteratorPosix) ?[]const u8 {
        if (self.index == self.count)
            return null;

        const s = raw[self.index];
        self.index += 1;
        return cstr.toSlice(s);
    }

    pub fn skip(self: &ArgIteratorPosix) bool {
        if (self.index == self.count)
            return false;

        self.index += 1;
        return true;
    }

    /// This is marked as public but actually it's only meant to be used
    /// internally by zig's startup code.
    pub var raw: []&u8 = undefined;
};

pub const ArgIteratorWindows = struct {
    index: usize,
    cmd_line: &const u8,
    in_quote: bool,
    quote_count: usize,
    seen_quote_count: usize,

    pub const NextError = error{OutOfMemory};

    pub fn init() ArgIteratorWindows {
        return initWithCmdLine(windows.GetCommandLineA());
    }

    pub fn initWithCmdLine(cmd_line: &const u8) ArgIteratorWindows {
        return ArgIteratorWindows {
            .index = 0,
            .cmd_line = cmd_line,
            .in_quote = false,
            .quote_count = countQuotes(cmd_line),
            .seen_quote_count = 0,
        };
    }

    /// You must free the returned memory when done.
    pub fn next(self: &ArgIteratorWindows, allocator: &Allocator) ?(NextError![]u8) {
        // march forward over whitespace
        while (true) : (self.index += 1) {
            const byte = self.cmd_line[self.index];
            switch (byte) {
                0 => return null,
                ' ', '\t' => continue,
                else => break,
            }
        }

        return self.internalNext(allocator);
    }

    pub fn skip(self: &ArgIteratorWindows) bool {
        // march forward over whitespace
        while (true) : (self.index += 1) {
            const byte = self.cmd_line[self.index];
            switch (byte) {
                0 => return false,
                ' ', '\t' => continue,
                else => break,
            }
        }

        var backslash_count: usize = 0;
        while (true) : (self.index += 1) {
            const byte = self.cmd_line[self.index];
            switch (byte) {
                0 => return true,
                '"' => {
                    const quote_is_real = backslash_count % 2 == 0;
                    if (quote_is_real) {
                        self.seen_quote_count += 1;
                    }
                },
                '\\' => {
                    backslash_count += 1;
                },
                ' ', '\t' => {
                    if (self.seen_quote_count % 2 == 0 or self.seen_quote_count == self.quote_count) {
                        return true;
                    }
                    backslash_count = 0;
                },
                else => {
                    backslash_count = 0;
                    continue;
                },
            }
        }
    }

    fn internalNext(self: &ArgIteratorWindows, allocator: &Allocator) NextError![]u8 {
        var buf = try Buffer.initSize(allocator, 0);
        defer buf.deinit();

        var backslash_count: usize = 0;
        while (true) : (self.index += 1) {
            const byte = self.cmd_line[self.index];
            switch (byte) {
                0 => return buf.toOwnedSlice(),
                '"' => {
                    const quote_is_real = backslash_count % 2 == 0;
                    try self.emitBackslashes(&buf, backslash_count / 2);
                    backslash_count = 0;

                    if (quote_is_real) {
                        self.seen_quote_count += 1;
                        if (self.seen_quote_count == self.quote_count and self.seen_quote_count % 2 == 1) {
                            try buf.appendByte('"');
                        }
                    } else {
                        try buf.appendByte('"');
                    }
                },
                '\\' => {
                    backslash_count += 1;
                },
                ' ', '\t' => {
                    try self.emitBackslashes(&buf, backslash_count);
                    backslash_count = 0;
                    if (self.seen_quote_count % 2 == 1 and self.seen_quote_count != self.quote_count) {
                        try buf.appendByte(byte);
                    } else {
                        return buf.toOwnedSlice();
                    }
                },
                else => {
                    try self.emitBackslashes(&buf, backslash_count);
                    backslash_count = 0;
                    try buf.appendByte(byte);
                },
            }
        }
    }

    fn emitBackslashes(self: &ArgIteratorWindows, buf: &Buffer, emit_count: usize) !void {
        var i: usize = 0;
        while (i < emit_count) : (i += 1) {
            try buf.appendByte('\\');
        }
    }

    fn countQuotes(cmd_line: &const u8) usize {
        var result: usize = 0;
        var backslash_count: usize = 0;
        var index: usize = 0;
        while (true) : (index += 1) {
            const byte = cmd_line[index];
            switch (byte) {
                0 => return result,
                '\\' => backslash_count += 1,
                '"' => {
                    result += 1 - (backslash_count % 2);
                    backslash_count = 0;
                },
                else => {
                    backslash_count = 0;
                },
            }
        }
    }

};

pub const ArgIterator = struct {
    const InnerType = if (builtin.os == Os.windows) ArgIteratorWindows else ArgIteratorPosix;

    inner: InnerType,

    pub fn init() ArgIterator {
        return ArgIterator {
            .inner = InnerType.init(),
        };
    }

    pub const NextError = ArgIteratorWindows.NextError;
    
    /// You must free the returned memory when done.
    pub fn next(self: &ArgIterator, allocator: &Allocator) ?(NextError![]u8) {
        if (builtin.os == Os.windows) {
            return self.inner.next(allocator);
        } else {
            return mem.dupe(allocator, u8, self.inner.next() ?? return null);
        }
    }

    /// If you only are targeting posix you can call this and not need an allocator.
    pub fn nextPosix(self: &ArgIterator) ?[]const u8 {
        return self.inner.next();
    }

    /// Parse past 1 argument without capturing it.
    /// Returns `true` if skipped an arg, `false` if we are at the end.
    pub fn skip(self: &ArgIterator) bool {
        return self.inner.skip();
    }
};

pub fn args() ArgIterator {
    return ArgIterator.init();
}

/// Caller must call freeArgs on result.
pub fn argsAlloc(allocator: &mem.Allocator) ![]const []u8 {
    // TODO refactor to only make 1 allocation.
    var it = args();
    var contents = try Buffer.initSize(allocator, 0);
    defer contents.deinit();

    var slice_list = ArrayList(usize).init(allocator);
    defer slice_list.deinit();

    while (it.next(allocator)) |arg_or_err| {
        const arg = try arg_or_err;
        defer allocator.free(arg);
        try contents.append(arg);
        try slice_list.append(arg.len);
    }

    const contents_slice = contents.toSliceConst();
    const slice_sizes = slice_list.toSliceConst();
    const slice_list_bytes = try math.mul(usize, @sizeOf([]u8), slice_sizes.len);
    const total_bytes = try math.add(usize, slice_list_bytes, contents_slice.len);
    const buf = try allocator.alignedAlloc(u8, @alignOf([]u8), total_bytes);
    errdefer allocator.free(buf);

    const result_slice_list = ([][]u8)(buf[0..slice_list_bytes]);
    const result_contents = buf[slice_list_bytes..];
    mem.copy(u8, result_contents, contents_slice);

    var contents_index: usize = 0;
    for (slice_sizes) |len, i| {
        const new_index = contents_index + len;
        result_slice_list[i] = result_contents[contents_index..new_index];
        contents_index = new_index;
    }

    return result_slice_list;
}

pub fn argsFree(allocator: &mem.Allocator, args_alloc: []const []u8) void {
    var total_bytes: usize = 0;
    for (args_alloc) |arg| {
        total_bytes += @sizeOf([]u8) + arg.len;
    }
    const unaligned_allocated_buf = @ptrCast(&const u8, args_alloc.ptr)[0..total_bytes];
    const aligned_allocated_buf = @alignCast(@alignOf([]u8), unaligned_allocated_buf);
    return allocator.free(aligned_allocated_buf);
}

test "windows arg parsing" {
    testWindowsCmdLine(c"a   b\tc d", [][]const u8{"a", "b", "c", "d"});
    testWindowsCmdLine(c"\"abc\" d e", [][]const u8{"abc", "d", "e"});
    testWindowsCmdLine(c"a\\\\\\b d\"e f\"g h", [][]const u8{"a\\\\\\b", "de fg", "h"});
    testWindowsCmdLine(c"a\\\\\\\"b c d", [][]const u8{"a\\\"b", "c", "d"});
    testWindowsCmdLine(c"a\\\\\\\\\"b c\" d e", [][]const u8{"a\\\\b c", "d", "e"});
    testWindowsCmdLine(c"a   b\tc \"d f", [][]const u8{"a", "b", "c", "\"d", "f"});

    testWindowsCmdLine(c"\".\\..\\zig-cache\\build\" \"bin\\zig.exe\" \".\\..\" \".\\..\\zig-cache\" \"--help\"",
        [][]const u8{".\\..\\zig-cache\\build", "bin\\zig.exe", ".\\..", ".\\..\\zig-cache", "--help"});
}

fn testWindowsCmdLine(input_cmd_line: &const u8, expected_args: []const []const u8) void {
    var it = ArgIteratorWindows.initWithCmdLine(input_cmd_line);
    for (expected_args) |expected_arg| {
        const arg = ??it.next(debug.global_allocator) catch unreachable;
        assert(mem.eql(u8, arg, expected_arg));
    }
    assert(it.next(debug.global_allocator) == null);
}

test "std.os" {
    _ = @import("child_process.zig");
    _ = @import("darwin_errno.zig");
    _ = @import("darwin.zig");
    _ = @import("get_user_id.zig");
    _ = @import("linux/errno.zig");
    //_ = @import("linux_i386.zig");
    _ = @import("linux/x86_64.zig");
    _ = @import("linux/index.zig");
    _ = @import("path.zig");
    _ = @import("windows/index.zig");
}


// TODO make this a build variable that you can set
const unexpected_error_tracing = false;

/// Call this when you made a syscall or something that sets errno
/// and you get an unexpected error.
pub fn unexpectedErrorPosix(errno: usize) (error{Unexpected}) {
    if (unexpected_error_tracing) {
        debug.warn("unexpected errno: {}\n", errno);
        debug.dumpStackTrace();
    }
    return error.Unexpected;
}

/// Call this when you made a windows DLL call or something that does SetLastError
/// and you get an unexpected error.
pub fn unexpectedErrorWindows(err: windows.DWORD) (error{Unexpected}) {
    if (unexpected_error_tracing) {
        debug.warn("unexpected GetLastError(): {}\n", err);
        debug.dumpStackTrace();
    }
    return error.Unexpected;
}

pub fn openSelfExe() !os.File {
    switch (builtin.os) {
        Os.linux => {
            const proc_file_path = "/proc/self/exe";
            var fixed_buffer_mem: [proc_file_path.len + 1]u8 = undefined;
            var fixed_allocator = std.heap.FixedBufferAllocator.init(fixed_buffer_mem[0..]);
            return os.File.openRead(&fixed_allocator.allocator, proc_file_path);
        },
        Os.macosx, Os.ios => {
            var fixed_buffer_mem: [darwin.PATH_MAX * 2]u8 = undefined;
            var fixed_allocator = std.heap.FixedBufferAllocator.init(fixed_buffer_mem[0..]);
            const self_exe_path = try selfExePath(&fixed_allocator.allocator);
            return os.File.openRead(&fixed_allocator.allocator, self_exe_path);
        },
        else => @compileError("Unsupported OS"),
    }
}

test "openSelfExe" {
    switch (builtin.os) {
        Os.linux, Os.macosx, Os.ios => (try openSelfExe()).close(),
        else => return,  // Unsupported OS.
    }
}

/// Get the path to the current executable.
/// If you only need the directory, use selfExeDirPath.
/// If you only want an open file handle, use openSelfExe.
/// This function may return an error if the current executable
/// was deleted after spawning.
/// Caller owns returned memory.
pub fn selfExePath(allocator: &mem.Allocator) ![]u8 {
    switch (builtin.os) {
        Os.linux => {
            // If the currently executing binary has been deleted,
            // the file path looks something like `/a/b/c/exe (deleted)`
            return readLink(allocator, "/proc/self/exe");
        },
        Os.windows => {
            var out_path = try Buffer.initSize(allocator, 0xff);
            errdefer out_path.deinit();
            while (true) {
                const dword_len = try math.cast(windows.DWORD, out_path.len());
                const copied_amt = windows.GetModuleFileNameA(null, out_path.ptr(), dword_len);
                if (copied_amt <= 0) {
                    const err = windows.GetLastError();
                    return switch (err) {
                        else => unexpectedErrorWindows(err),
                    };
                }
                if (copied_amt < out_path.len()) {
                    out_path.shrink(copied_amt);
                    return out_path.toOwnedSlice();
                }
                const new_len = (out_path.len() << 1) | 0b1;
                try out_path.resize(new_len);
            }
        },
        Os.macosx, Os.ios => {
            var u32_len: u32 = 0;
            const ret1 = c._NSGetExecutablePath(undefined, &u32_len);
            assert(ret1 != 0);
            const bytes = try allocator.alloc(u8, u32_len);
            errdefer allocator.free(bytes);
            const ret2 = c._NSGetExecutablePath(bytes.ptr, &u32_len);
            assert(ret2 == 0);
            return bytes;
        },
        else => @compileError("Unsupported OS"),
    }
}

/// Get the directory path that contains the current executable.
/// Caller owns returned memory.
pub fn selfExeDirPath(allocator: &mem.Allocator) ![]u8 {
    switch (builtin.os) {
        Os.linux => {
            // If the currently executing binary has been deleted,
            // the file path looks something like `/a/b/c/exe (deleted)`
            // This path cannot be opened, but it's valid for determining the directory
            // the executable was in when it was run.
            const full_exe_path = try readLink(allocator, "/proc/self/exe");
            errdefer allocator.free(full_exe_path);
            const dir = path.dirname(full_exe_path);
            return allocator.shrink(u8, full_exe_path, dir.len);
        },
        Os.windows, Os.macosx, Os.ios => {
            const self_exe_path = try selfExePath(allocator);
            errdefer allocator.free(self_exe_path);
            const dirname = os.path.dirname(self_exe_path);
            return allocator.shrink(u8, self_exe_path, dirname.len);
        },
        else => @compileError("unimplemented: std.os.selfExeDirPath for " ++ @tagName(builtin.os)),
    }
}

pub fn isTty(handle: FileHandle) bool {
    if (is_windows) {
        return windows_util.windowsIsTty(handle);
    } else {
        if (builtin.link_libc) {
            return c.isatty(handle) != 0;
        } else {
            return posix.isatty(handle);
        }
    }
}<|MERGE_RESOLUTION|>--- conflicted
+++ resolved
@@ -6,21 +6,14 @@
 
 pub const windows = @import("windows/index.zig");
 pub const darwin = @import("darwin.zig");
-<<<<<<< HEAD
-pub const linux = @import("linux.zig");
+pub const linux = @import("linux/index.zig");
 pub const freebsd = @import("freebsd.zig");
-pub const posix = switch(builtin.os) {
-    Os.linux => linux,
-    Os.darwin, Os.macosx, Os.ios => darwin,
-    Os.freebsd => freebsd,
-=======
-pub const linux = @import("linux/index.zig");
 pub const zen = @import("zen.zig");
 pub const posix = switch(builtin.os) {
     Os.linux => linux,
     Os.macosx, Os.ios => darwin,
+    Os.freebsd => freebsd,
     Os.zen => zen,
->>>>>>> 84e952c2
     else => @compileError("Unsupported OS"),
 };
 
@@ -146,11 +139,7 @@
         c.abort();
     }
     switch (builtin.os) {
-<<<<<<< HEAD
-        Os.linux, Os.darwin, Os.macosx, Os.ios, Os.freebsd => {
-=======
-        Os.linux, Os.macosx, Os.ios => {
->>>>>>> 84e952c2
+        Os.linux, Os.macosx, Os.ios, Os.freebsd => {
             _ = posix.raise(posix.SIGABRT);
             _ = posix.raise(posix.SIGKILL);
             while (true) {}
@@ -172,13 +161,8 @@
         c.exit(status);
     }
     switch (builtin.os) {
-<<<<<<< HEAD
-        Os.linux, Os.darwin, Os.macosx, Os.ios, Os.freebsd => {
-            posix.exit(status)
-=======
-        Os.linux, Os.macosx, Os.ios => {
+        Os.linux, Os.macosx, Os.ios, Os.freebsd => {
             posix.exit(status);
->>>>>>> 84e952c2
         },
         Os.windows => {
             windows.ExitProcess(status);
@@ -1287,11 +1271,7 @@
 
 pub fn sleep(seconds: usize, nanoseconds: usize) void {
     switch(builtin.os) {
-<<<<<<< HEAD
-        Os.linux, Os.darwin, Os.macosx, Os.ios, Os.freebsd => {
-=======
-        Os.linux, Os.macosx, Os.ios => {
->>>>>>> 84e952c2
+        Os.linux, Os.macosx, Os.ios, Os.freebsd => {
             posixSleep(u63(seconds), u63(nanoseconds));
         },
         Os.windows => {
